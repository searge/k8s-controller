--- conflicted
+++ resolved
@@ -7,15 +7,9 @@
 require (
 	github.com/rs/zerolog v1.34.0
 	github.com/spf13/cobra v1.9.1
-<<<<<<< HEAD
 	github.com/valyala/fasthttp v1.64.0
-	k8s.io/apimachinery v0.33.2
-	k8s.io/client-go v0.33.2
-=======
-	github.com/valyala/fasthttp v1.63.0
 	k8s.io/apimachinery v0.33.3
 	k8s.io/client-go v0.33.3
->>>>>>> 4d3231d2
 )
 
 require (
